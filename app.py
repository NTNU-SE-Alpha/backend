<<<<<<< HEAD
from flask import Flask, request, jsonify, send_from_directory
from flask_jwt_extended import JWTManager, create_access_token, jwt_required, get_jwt
from models import db, Teacher, Student, Course, TeacherFiles, StudentFiles,ImageData
from config import Config
from marshmallow import ValidationError
from schemas import LoginSchema, UserDataUpdateSchema, CourseUpdateSchema, RegisterSchema
from flask_migrate import Migrate
from flask_cors import CORS
from PIL import Image
import io

from werkzeug.security import generate_password_hash
from werkzeug.utils import secure_filename


import os
import hashlib


ALLOWED_EXTENSIONS = {'pdf'}
OTHER_ALLOWED_EXTENSIONS = {'pdf', 'jpg', 'jpeg', 'png', 'gif', 'bmp', 'tiff', 'webp', 'doc', 'docx', 'txt'}

=======
import os

from flask import Flask, jsonify, request, send_from_directory
from flask_cors import CORS
from flask_jwt_extended import JWTManager, create_access_token, get_jwt, jwt_required
from flask_migrate import Migrate
from langchain.schema import AIMessage, HumanMessage, SystemMessage
from marshmallow import ValidationError

from AI.teacher import AITeacher
from config import Config
from models import (
    Conversation,
    Course,
    Student,
    Teacher,
    TeacherFaiss,
    TeacherFiles,
    db,
)
from schemas import LoginSchema, UserDataUpdateSchema

ALLOWED_EXTENSIONS = {"pdf"}
>>>>>>> a8202885

app = Flask(__name__)
cors = CORS(app)
app.config.from_object(Config)

migrate = Migrate(app, db)

db.init_app(app)
jwt = JWTManager(app)

aiteacher = AITeacher(app.config['OPENAI_API_KEY'])


@app.route("/login", methods=["POST"])
# 處理使用者登入
def login():
    data = request.get_json()
    if not data or "username" not in data or "password" not in data:
        return jsonify({"message": "Username and password are required."}), 400

    schema = LoginSchema()
    try:
        validated_data = schema.load(data)
    except ValidationError as err:
        return jsonify(err.messages), 400

    # 先檢查是否為老師
    user = Teacher.query.filter_by(username=validated_data["username"]).first()
    user_type = "teacher"

    if not user:
        # 如果不是老師，則檢查是否為學生
        user = Student.query.filter_by(username=validated_data["username"]).first()
        user_type = "student"

    # 如果不是老師也不是學生
    if not user:
        return jsonify({"message": "Invalid username or password."}), 401

    # 如果帳號或密碼錯誤
    if not user.check_password(validated_data["password"]):
        return jsonify({"message": "Invalid username or password."}), 401

    # 產生 JWT Token
    additional_claims = {"user_type": user_type, "user_id": user.id}
    access_token = create_access_token(
        identity=validated_data["username"], additional_claims=additional_claims
    )

    # 回傳使用者的資料
    if user_type == "teacher":
        user_info = {"id": user.id, "username": user.username, "name": user.name}
    else:
        user_info = {
            "id": user.id,
            "username": user.username,
            "name": user.name,
            "course": user.course,
            "group": user.group_number,
        }

    return jsonify({"access_token": access_token, "user": user_info}), 200


@app.route("/user", methods=["GET"])
# 處理使用者資料獲取
@jwt_required()
def get_user_data():
    # 從 JWT Token 中取得資料(claims)
    claims = get_jwt()
    user_type = claims.get("user_type")
    user_id = claims.get("user_id")

    if not user_type or not user_id:
        return jsonify({"message": "Invalid token."}), 400

    # 根據 Claims 中的 user_type 來獲取資料
    if user_type == "teacher":
        user = Teacher.query.get(user_id)
        if not user:
            return jsonify({"message": "User not found."}), 404

        user_info = {"id": user.id, "username": user.username, "name": user.name}

    elif user_type == "student":
        user = Student.query.get(user_id)
        if not user:
            return jsonify({"message": "User not found."}), 404

        user_info = {
            "id": user.id,
            "username": user.username,
            "name": user.name,
            "course": user.course,
            "group": user.group_number,
        }

    else:
        return jsonify({"message": "Invalid user type."}), 400

    return jsonify({"user": user_info}), 200


@app.route("/user", methods=["PUT"])
# 處理使用者資料變更
@jwt_required()
def update_user_data():
    # 從 JWT Token 中取得資料(claims)
    claims = get_jwt()
    user_type = claims.get("user_type")
    user_id = claims.get("user_id")

    if not user_type or not user_id:
        return jsonify({"message": "Invalid token."}), 400

    data = request.get_json()
    schema = UserDataUpdateSchema()
    try:
        # 檢查使用者輸入的資料
        validated_data = schema.load(data)
    except ValidationError as err:
        return jsonify(err.messages), 400

    try:
        # 如果是老師
        if user_type == "teacher":
            user = Teacher.query.get(user_id)
            if not user:
                return jsonify({"message": "User not found."}), 404

            # 檢查請求是否包含要更改的資料
            if "password" in validated_data:
                user.set_password(validated_data["password"])

            db.session.commit()

            user_info = {"id": user.id, "username": user.username, "name": user.name}

        # 如果是學生
        elif user_type == "student":
            user = Student.query.get(user_id)
            if not user:
                return jsonify({"message": "User not found."}), 404

            # 檢查請求是否包含要更改的資料
            if "password" in validated_data:
                user.set_password(validated_data["password"])

            db.session.commit()

            user_info = {
                "id": user.id,
                "name": user.name,
                "username": user.username,
                "course": user.course,
                "group": user.group_number,
            }

        else:
            return jsonify({"message": "Invalid user type."}), 400

        return jsonify({"user": user_info}), 200

    except Exception as e:
        print(f"Error updating user data: {e}")
        return jsonify({"message": "Internal server error."}), 500


@app.route("/students/<int:student_id>", methods=["DELETE"])
# 處理刪除學生
@jwt_required()
def delete_student(student_id):
    # 從 JWT Token 中取得資料(claims)
    claims = get_jwt()
    user_type = claims.get("user_type")

    # 檢查使用者是否為老師
    if user_type != "teacher":
        return jsonify({"message": "Access forbidden: Teachers only."}), 403

    try:
        # 檢查學生資料是否存在
        student = Student.query.get(student_id)

        if not student:
            return jsonify({"message": "Student not found."}), 404

        # 刪除學生
        db.session.delete(student)
        db.session.commit()

        return jsonify(
            {"message": f"Student with ID {student_id} has been deleted."}
        ), 200

    except Exception as e:
        app.logger.error(f"Error deleting student: {e}")
        db.session.rollback()
        return jsonify({"message": "An error occurred while deleting the student"})


@app.route("/courses", methods=["GET"])
# 處理教師查詢課堂
@jwt_required()
def get_teacher_courses():
    # 從 JWT Token 中取得資料(claims)
    claims = get_jwt()
    user_type = claims.get("user_type")
    user_id = claims.get("user_id")

    # 檢查使用者是否為老師
    if user_type != "teacher":
        return jsonify({"message": "Access forbidden: Teachers only."}), 403

    try:
        teacher = Teacher.query.get(user_id)
        if not teacher:
            return jsonify({"message": "Teacher not found."}), 404

        # 取得所有屬於該老師，且非封存的課程
        courses = Course.query.filter_by(teacher_id=teacher.id, archive=False).all()

        # 將資料轉為 dict
        courses_data = [course.to_dict() for course in courses]

        return jsonify({"courses": courses_data}), 200

    except Exception as e:
        app.logger.error(f"Error retrieving courses for teacher ID {user_id}: {e}")
        return jsonify({"message": "An error occurred while retrieving courses."}), 500


@app.route("/getCourseInfo/<int:course_id>")
# 取得課程資訊
def get_course(course_id):
    course = Course.query.get(course_id)
    if course:
        return course.to_dict()
    else:
        return {"error": "Course not found"}, 404


@app.route("/getSections/<int:course_id>")
# 取得每週課程資訊
def get_course_sections(course_id):
    course = Course.query.get(course_id)
    if course:
        # 檢查該學生是否為課程學生
        if course.is_student(course_id):
            sections = course.get_sections()
            sections_data = [section.to_dict() for section in sections]
            return jsonify({"sections": sections_data}), 200
    else:
        return {"error": "Course not found"}, 404


@app.route("/getStudents/<int:course_id>")
def get_students(course_id):
    course = Course.query.get(course_id)
    if course:
<<<<<<< HEAD
        students = [{'id': student.id, 'username': student.username, 'name': student.name} for student in course.students]
        return jsonify({'students': students}), 200

# function: checksum & 儲存資訊到資料庫
def generate_checksum(filepath):
    # 計算檔案的 SHA256 
    sha256_hash = hashlib.sha256()
    with open(filepath, "rb") as f:
        for byte_block in iter(lambda: f.read(4096), b""):
            sha256_hash.update(byte_block)
    return sha256_hash.hexdigest()

# 學生和教師的資訊分別存到 teacher_files 或 student_files (有更新 models.py)
def save_file_info(uploader_id, uploader_type, class_id, filename, filepath):
    checksum = generate_checksum(filepath)

    if uploader_type == "teacher":
        new_file = TeacherFiles(
            class_id=class_id,
            teacher=uploader_id,
            name=filename,
            path=filepath,
            checksum=checksum
        )
    elif uploader_type == "student":
        new_file = StudentFiles(
            class_id=class_id,
            student=uploader_id,
            name=filename,
            path=filepath,
            checksum=checksum
        )
    else:
        return False

    db.session.add(new_file)
    db.session.commit()
    return True

# API: 上傳檔案處理 (更新: 將資訊存入資料庫)
@app.route('/api/upload_pdf', methods=['POST'])
@jwt_required()
def upload_pdf():
    claims = get_jwt()
    uploader_id = claims.get("user_id")
    uploader_type = claims.get("user_type")
    course_id = request.args.get("course_id")

    if not course_id:
        return jsonify({'error': 'Course ID is required'}), 400

=======
        students = [
            {"id": student.id, "username": student.username, "name": student.name}
            for student in course.students
        ]
        return jsonify({"students": students}), 200


# 檢查檔案類型是否允許
def allowed_file(filename):
    return "." in filename and filename.rsplit(".", 1)[1].lower() in ALLOWED_EXTENSIONS


# 儲存檔案
def save_file(file):
    if file and allowed_file(file.filename):
        filename = file.filename
        file.save(os.path.join(app.config["UPLOAD_FOLDER"], filename))
        return filename
    return None


# API: 上傳檔案處理
@app.route("/api/upload", methods=["POST"])
def upload_file():
>>>>>>> a8202885
    # 檢查是否有文件
    if "file" not in request.files:
        return jsonify({"error": "No file part"}), 400

    file = request.files["file"]

    # 檢查是否有文件選擇
    if file.filename == "":
        return jsonify({"error": "No selected file"}), 400

    # 檢查檔案是否為 PDF
    if not file.filename.lower().endswith('.pdf'):
        return jsonify({'error': 'Only PDF files are allowed'}), 400

    # 儲存檔案
    filename, filepath = save_file(file, ALLOWED_EXTENSIONS)
    if filename:
<<<<<<< HEAD
        # 呼叫 generate_checksum()
        checksum = generate_checksum(filepath)
        
        # 呼叫 save_file_info() 儲存資訊進資料庫中
        if save_file_info(uploader_id, uploader_type, course_id, filename, filepath, checksum):
            return jsonify({'message': 'PDF file uploaded successfully', 'filename': filename}), 200
        else:
            return jsonify({'error': 'Failed to save file info'}), 500
=======
        return jsonify(
            {"message": "File uploaded successfully", "filename": filename}
        ), 200
>>>>>>> a8202885
    else:
        return jsonify({"error": "File type not allowed"}), 400


<<<<<<< HEAD
# 新增其他檔案類型的上傳功能
@app.route('/api/upload_various_file', methods=['POST'])
@jwt_required()
def upload_various_file():
    claims = get_jwt()
    uploader_id = claims.get("user_id")
    uploader_type = claims.get("user_type")
    class_id = request.form.get("class_id")  # 修改這裡，從 course_id 改為 class_id

    if not class_id:
        return jsonify({'error': 'Class ID is required'}), 400

    if 'file' not in request.files:
        return jsonify({'error': 'No file part'}), 400

    file = request.files['file']

    if file.filename == '':
        return jsonify({'error': 'No selected file'}), 400

    filename, filepath = save_file(file, OTHER_ALLOWED_EXTENSIONS)
    if filename:
        # 儲存檔案資訊到資料庫
        if save_file_info(uploader_id, uploader_type, class_id, filename, filepath):
            return jsonify({'message': 'File uploaded successfully', 'filename': filename}), 200
        else:
            return jsonify({'error': 'Failed to save file info'}), 500
    return jsonify({'error': 'File type not allowed'}), 400

# secure_filename:
def save_file(file, allowed_extensions):
    if file and '.' in file.filename and file.filename.rsplit('.', 1)[1].lower() in allowed_extensions:
        filename = secure_filename(file.filename)
        file_path = os.path.join(app.config['UPLOAD_FOLDER'], filename)
        counter = 1
        while os.path.exists(file_path):
            name, ext = os.path.splitext(filename)
            filename = f"{name}_{counter}{ext}"
            file_path = os.path.join(app.config['UPLOAD_FOLDER'], filename)
            counter += 1
        file.save(file_path)
        return filename, file_path
    return None, None
    
# 下載檔案api : api/download/ 仍在 debug 中
@app.route('/api/download/<filename>', methods=['GET'])
@jwt_required()
def download_file(filename):
    claims = get_jwt()
    user_type = claims.get("user_type")
    user_id = claims.get("user_id")
    # class_id = request.args.get("class_id")
    class_id = request.form.get("class_id")

    if not class_id:
        return jsonify({'error': 'Class ID is required'}), 400

    if user_type == "teacher":
        file_record = TeacherFiles.query.filter_by(name=filename, class_id=class_id, teacher=user_id).first()
    elif user_type == "student":
        file_record = StudentFiles.query.filter_by(name=filename, class_id=class_id, student=user_id).first()
    else:
        return jsonify({'error': 'Access forbidden'}), 403

    if not file_record or not os.path.exists(file_record.path):
        return jsonify({'error': 'File not found'}), 404
=======
# API 回傳以及顯示上傳的檔案:
@app.route("/api/uploads/<filename>", methods=["GET"])
def get_uploaded_file(filename):
    # 確認檔案存在
    if os.path.exists(os.path.join(app.config["UPLOAD_FOLDER"], filename)):
        return send_from_directory(app.config["UPLOAD_FOLDER"], filename)
    else:
        return jsonify({"error": "File not found"}), 404


@app.route("/start_conversation", methods=["GET"])
@jwt_required()
def start_conversation():
    claims = get_jwt()
    user_type = claims.get("user_type")
    user_id = claims.get("user_id")
    if not user_type or not user_id:
        return jsonify({"message": "Invalid token."}), 400

    if user_type == "teacher":
        user = Teacher.query.get(user_id)
        if not user:
            return jsonify({"message": "User not found."}), 404

    new_conversation = Conversation(teacher_id=user_id)
    db.session.add(new_conversation)
    db.session.commit()
    return jsonify({"uuid": new_conversation.uuid})


@app.route("/chat/<string:conversation_uuid>", methods=["POST"])
@jwt_required()
def chat(conversation_uuid):
    claims = get_jwt()
    user_type = claims.get("user_type")
    user_id = claims.get("user_id")
    if not user_type or not user_id:
        return jsonify({"message": "Invalid token."}), 400

    if user_type == "teacher":
        user = Teacher.query.get(user_id)
        if not user:
            return jsonify({"message": "User not found."}), 404

    if not conversation_uuid:
        return jsonify({"message": "The UUID of conversation is required."}), 400

    conversation = Conversation.query.filter_by(uuid=conversation_uuid).first()

    if conversation is None:
        return jsonify({"message": "The UUID of conversation is invalid."}), 400

    if conversation.teacher_id != user_id:
        return jsonify({"message": "Not authorized."}), 401

    data = request.json
    user_input = data.get("user_input", "").strip()

    if not user_input:
        return jsonify(
            {"message": "The UUID of conversation and the user input are required."}
        ), 400

    if "file_id" in data:
        file = TeacherFiles.query.filter_by(id=data["file_id"]).first()

        if file is None:
            return jsonify({"message": "file_id is invalid."}), 400

        file_content = aiteacher.extract_text_from_pdf(file.path)

        if not file_content:
            return jsonify({"message": "Unable to read file."}), 400

        faiss_file = TeacherFaiss.query.filter_by(file_id=data["file_id"]).first()

        if faiss_file is not None:
            index, sentences = aiteacher.load_faiss_index(data["file_id"])
            print(sentences)
            if index is None or sentences is None:
                faiss_index = TeacherFaiss.query.get(faiss_file.id)
                db.session.delete(faiss_index)
                db.session.commit()
                return jsonify({"message": "Unable to read faiss file"}), 400
        else:
            index, sentences = aiteacher.build_faiss_index(file_content, data["file_id"])

            if index is None or sentences is None:
                print("建立索引失敗，程式結束。")
                return

            faiss_index = TeacherFaiss(file_id=data["file_id"])
            db.session.add(faiss_index)
            db.session.commit()

        aiteacher.system_context = f"""您是一位AI教學助手。
以下是課程內容的摘要：{file_content[:1000]}...
請基於上述內容來回答問題。如果需要引入新的例子或故事，請確保與原始課程內容保持關聯。"""

        relevant_context = aiteacher.search_rag(user_input, index, sentences)

        context = "\n".join(relevant_context)

    else:
        aiteacher.system_context = ""
        context = ""

    conversation, conversation_history = aiteacher.load_conversation_history(
        conversation_uuid
    )
    if not conversation:
        return jsonify({"message": "The UUID of conversation is invalid."}), 400

    if len(conversation_history) == 0:
        conversation.summary = aiteacher.summarize_text(user_input)
        db.session.commit()

    messages = [
        SystemMessage(content=aiteacher.system_context),
        SystemMessage(content=f"相關上下文：\n\n{context}"),
    ]

    for _, q, a, _ in conversation_history:
        messages.append(HumanMessage(content=q))
        messages.append(AIMessage(content=a))

    messages.append(HumanMessage(user_input))

    answer = aiteacher.generate_response(messages)
    conversation_history.append((user_input, answer))

    aiteacher.save_message(conversation.id, "user", user_input)
    aiteacher.save_message(conversation.id, "assistant", answer)

    return jsonify({"answer": answer})


@app.route("/history/<string:conversation_uuid>", methods=["GET"])
@jwt_required()
def get_history(conversation_uuid):
    claims = get_jwt()
    user_type = claims.get("user_type")
    user_id = claims.get("user_id")
    if not user_type or not user_id:
        return jsonify({"message": "Invalid token."}), 400

    if user_type == "teacher":
        user = Teacher.query.get(user_id)
        if not user:
            return jsonify({"message": "User not found."}), 404

    if not conversation_uuid:
        return jsonify({"message": "The UUID of conversation is required."}), 400

    conversation = Conversation.query.filter_by(uuid=conversation_uuid).first()

    if conversation is None:
        return jsonify({"message": "The UUID of conversation is invalid."}), 400

    if conversation.teacher_id != user_id:
        return jsonify({"message": "Not authorized."}), 401

    conversation, conversation_history = aiteacher.load_conversation_history(
        conversation_uuid
    )

    if not conversation:
        return jsonify({"message": "The UUID of conversation is invalid."}), 400

    formatted_history = [
        {
            "id": id,
            "sender": sender,
            "message": msg,
            "sent_at": sent_at.strftime("%Y-%m-%d %H:%M:%S"),
        }
        for id, sender, msg, sent_at in conversation_history
    ]
    return jsonify({"uuid": conversation_uuid, "history": formatted_history})


@app.route("/list_conversations", methods=["GET"])
@jwt_required()
def list_conversations():
    claims = get_jwt()
    user_type = claims.get("user_type")
    user_id = claims.get("user_id")
    if not user_type or not user_id:
        return jsonify({"message": "Invalid token."}), 400

    if user_type == "teacher":
        user = Teacher.query.get(user_id)
        if not user:
            return jsonify({"message": "User not found."}), 404

    conversations = Conversation.query.filter_by(teacher_id=user_id).all()

    conversation_list = [
        {
            "uuid": conversation.uuid,
            "summary": conversation.summary
            if conversation.summary
            else "No summary available",
            "created_at": conversation.created_at.strftime("%Y-%m-%d %H:%M:%S"),
        }
        for conversation in conversations
    ]

    return jsonify({"conversations": conversation_list})

>>>>>>> a8202885

    return send_from_directory(app.config['UPLOAD_FOLDER'], filename, as_attachment=True)

@app.route('/register', methods=["POST"])
def register():
    data = request.get_json()

    # 檢查必要填寫的欄位
    if not data or "username" not in data or "password" not in data or "user_type" not in data:
        return jsonify({"message": "Username, password, and user_type are required."}), 400

    schema = RegisterSchema()
    try:
        validated_data = schema.load(data)

        # 檢查 username 是否重複
        teacher_check = Teacher.query.filter_by(username=validated_data["username"]).first()
        student_check = Student.query.filter_by(username=validated_data["username"]).first()

        if teacher_check or student_check:
            return jsonify({"message": "Username already exists."}), 400

        # 檢查密碼是否符合規範 (長度不小於6)
        if len(validated_data["password"]) < 6:
            return jsonify({"message": "Password must be at least 8 characters long."}), 400

        # 密碼加密
        hashed_password = generate_password_hash(validated_data["password"])

        # 儲存使用者至資料庫
        if data["user_type"] == "teacher":
            if validated_data['group']:
                return jsonify({"message": "only user_type is student have group."}), 400
            # 檢查是否有提供教師的名字
            if not validated_data.get("name"):
                return jsonify({"message": "Teacher name is required."}), 400
            
            # 檢查是否有提供有效的 course 名稱
            course_name = data.get("course")
            if not course_name:
                return jsonify({"message": "Course name is required for students."}), 400
            
            # 從 Course 表中找到對應的課程
            course = Course.query.filter_by(name=course_name).first()
            if not course:
                return jsonify({"message": "Course not found."}), 400

            # 創建教師帳戶並設置密碼
            new_user = Teacher(
                username=validated_data["username"],
                name=validated_data["name"],
                password_hash=hashed_password
            )

            # 若course先存在, 老師選課程時自動加入
            if "course" in validated_data:
                course_name = validated_data["course"]
                course = Course.query.filter_by(name=course_name).first()
                if course:
                    course.teacher_id = new_user.id

        elif data["user_type"] == "student":
            # 檢查是否有提供有效的 course 名稱
            course_name = data.get("course")
            if not course_name:
                return jsonify({"message": "Course name is required for students."}), 400

            # 從 Course 表中找到對應的課程
            course = Course.query.filter_by(name=course_name).first()
            if not course:
                return jsonify({"message": "Course not found."}), 400

            # 創建學生帳戶並設置密碼
            new_user = Student(
                username=validated_data["username"],
                name=validated_data.get("name"),  # 假設學生有名字這個欄位
                group_number=validated_data.get("group", 1),  # 默認組號為 1
                password_hash=hashed_password,
                course=course.id  # 設置為 Course 表的 id
            )
        else:
            return jsonify({"message": "Invalid user type."}), 400

        db.session.add(new_user)
        db.session.commit()

        return jsonify({"message": "User registered successfully."}), 201

    except ValidationError as err:
        return jsonify(err.messages), 400
    except Exception as e:
        db.session.rollback()
        return jsonify({"message": str(e)}), 500


if __name__ == "__main__":
<<<<<<< HEAD
    if not os.path.exists(app.config['UPLOAD_FOLDER']):
        os.makedirs(app.config['UPLOAD_FOLDER'])
    app.run(debug=True)

@app.route('/upload/<int:course_id>', methods=['POST'])
def upload_course_image(course_id):
    course = Course.query.get(course_id)
    if not course:
        return jsonify({"error": "Course not found"}), 404
    
    if 'image' not in request.files:
        return jsonify({"error": "No image file found"}), 400
    
    image_file = request.files['image']

    if image_file.content_type not in ['image/jpeg', 'image/png']:
        return jsonify({"error": "Invalid image type, only JPEG and PNG are allowed"}), 400
    
    file_size = len(image_file.read())
    image_file.seek(0)
    if image_file.content_type == 'image/jpeg' and not (20 * 1024 <= file_size <= 50 * 1024):
        return jsonify({"error": "JPEG image size must be between 20-50 KB"}), 400
    elif image_file.content_type == 'image/png' and not (50 * 1024 <= file_size <= 100 * 1024):
        return jsonify({"error": "PNG image size must be between 50-100 KB"}), 400
    
    image = Image.open(image_file)
    if image.size != (269, 179):
        return jsonify({"error": "Image dimensions must be 269x179 pixels"}), 400
    
    img_byte_arr = io.BytesIO()
    image.save(img_byte_arr, format=image.format)
    img_byte_arr = img_byte_arr.getvalue()
    
    new_image = ImageData(image=img_byte_arr)
    db.session.add(new_image)
    db.session.commit()
    
    course.image_id = new_image.id
    db.session.commit()
    
    return jsonify({"success": "Image uploaded and linked to course successfully"}), 200

@app.route('/get_image/<int:course_id>', methods=['GET'])
def get_course_image(course_id):
    course = Course.query.get(course_id)
    if not course or not course.image:
        return jsonify({"error": "Image not found"}), 404
    
    return (course.image.image, 200, {'Content-Type': 'image/jpeg'})

@app.route('/add_favorite/<int:course_id>')
@jwt_required()
def add_favorite(course_id):
    claims = get_jwt()
    user_type = claims.get("user_type")
    user_id = claims.get("user_id")
    if not user_type or not user_id:
        return jsonify({"message": "Invalid token."}), 400
    if user_type == "teacher":
        user = Teacher.query.get(user_id)
        if not user:
            return jsonify({"message": "User not found."}), 404
        course = Course.query.filter_by(id=course_id, teacher_id=user.id).first()
        if not course:
            return jsonify({"error": "Course not found or not owned by teacher"}), 404
        course.is_favorite = True
        db.session.commit()
        return jsonify({"success": "Course marked as favorite"}), 200

@app.route('/favorites', methods=['GET'])
@jwt_required()
def get_favorites():
    claims = get_jwt()
    user_type = claims.get("user_type")
    user_id = claims.get("user_id")
    if not user_type or not user_id:
        return jsonify({"message": "Invalid token."}), 400
    if user_type == "teacher":
        user = Teacher.query.get(user_id)
        if not user:
            return jsonify({"message": "User not found."}), 404
        favorites = Course.query.filter_by(teacher_id=user.id, is_favorite=True).all()
        favorite_list = []
        for course in favorites:
            c = get_course(course.id)
            favorite_list.append(c)
        return jsonify({"favorites": favorite_list}), 200

@app.route('/courses/<int:course_id>', methods=["PUT"])
# 處理教師變更課程資料
@jwt_required()
def update_course_data():
    # 從 JWT Token 中取得資料(claims)
    claims = get_jwt()
    user_type = claims.get("user_type")
    user_id = claims.get("user_id")

    # 檢查使用者是否為老師
    if user_type != "teacher":
        return jsonify({"message": "Access forbidden: Teachers only."}), 403
    
    # 檢查課程是否存在
    course = Course.query.get("course_id")
    if not course:
        return jsonify({"message": "Course not found."}), 404

    # 檢查該課程是否屬於該老師
    if course.teacher_id != user_id:
        return jsonify({"message": "Access forbidden: Only the owner teacher can edit this course."}), 403
    
    data = request.get_json()

    #更新課程資訊
    if 'name' in data:
        course.name = data['name']
    if 'teacher_id' in data:
        course.teacher_id = data['teacher_id']
    if 'weekday' in data:
        course.weekday = data['weekday']
    if 'semester' in data:
        course.semester = data['semester']
    if 'archive' in data:
        course.archive = data['archive']
    if 'image_id' in data:
        course.image_id = data['image_id']
    if 'is_favorite' in data:
        course.is_favorite = data['is_favorite']
    
    try:
        db.session.commit()
        
        return jsonify({"message": "Course updated successfully"}), 200
    
    except Exception as e:
        app.logger.error(f"Error updating course: {e}")
        db.session.rollback()
        return jsonify({"message": "An error occurred while updating the course"}), 500
=======
    if not os.path.exists(app.config["UPLOAD_FOLDER"]):
        os.makedirs(app.config["UPLOAD_FOLDER"])

    if not os.path.exists(aiteacher.save_dir):
        os.makedirs(aiteacher.save_dir)

    app.run(debug=True)
>>>>>>> a8202885
<|MERGE_RESOLUTION|>--- conflicted
+++ resolved
@@ -1,7 +1,5 @@
-<<<<<<< HEAD
 from flask import Flask, request, jsonify, send_from_directory
 from flask_jwt_extended import JWTManager, create_access_token, jwt_required, get_jwt
-from models import db, Teacher, Student, Course, TeacherFiles, StudentFiles,ImageData
 from config import Config
 from marshmallow import ValidationError
 from schemas import LoginSchema, UserDataUpdateSchema, CourseUpdateSchema, RegisterSchema
@@ -10,26 +8,11 @@
 from PIL import Image
 import io
 
+from langchain.schema import AIMessage, HumanMessage, SystemMessage
+
+
 from werkzeug.security import generate_password_hash
 from werkzeug.utils import secure_filename
-
-
-import os
-import hashlib
-
-
-ALLOWED_EXTENSIONS = {'pdf'}
-OTHER_ALLOWED_EXTENSIONS = {'pdf', 'jpg', 'jpeg', 'png', 'gif', 'bmp', 'tiff', 'webp', 'doc', 'docx', 'txt'}
-
-=======
-import os
-
-from flask import Flask, jsonify, request, send_from_directory
-from flask_cors import CORS
-from flask_jwt_extended import JWTManager, create_access_token, get_jwt, jwt_required
-from flask_migrate import Migrate
-from langchain.schema import AIMessage, HumanMessage, SystemMessage
-from marshmallow import ValidationError
 
 from AI.teacher import AITeacher
 from config import Config
@@ -40,12 +23,16 @@
     Teacher,
     TeacherFaiss,
     TeacherFiles,
+    StudentFiles,
+    ImageData,
     db,
 )
-from schemas import LoginSchema, UserDataUpdateSchema
-
-ALLOWED_EXTENSIONS = {"pdf"}
->>>>>>> a8202885
+
+import os
+import hashlib
+
+ALLOWED_EXTENSIONS = {'pdf'}
+OTHER_ALLOWED_EXTENSIONS = {'pdf', 'jpg', 'jpeg', 'png', 'gif', 'bmp', 'tiff', 'webp', 'doc', 'docx', 'txt'}
 
 app = Flask(__name__)
 cors = CORS(app)
@@ -306,7 +293,6 @@
 def get_students(course_id):
     course = Course.query.get(course_id)
     if course:
-<<<<<<< HEAD
         students = [{'id': student.id, 'username': student.username, 'name': student.name} for student in course.students]
         return jsonify({'students': students}), 200
 
@@ -358,32 +344,6 @@
     if not course_id:
         return jsonify({'error': 'Course ID is required'}), 400
 
-=======
-        students = [
-            {"id": student.id, "username": student.username, "name": student.name}
-            for student in course.students
-        ]
-        return jsonify({"students": students}), 200
-
-
-# 檢查檔案類型是否允許
-def allowed_file(filename):
-    return "." in filename and filename.rsplit(".", 1)[1].lower() in ALLOWED_EXTENSIONS
-
-
-# 儲存檔案
-def save_file(file):
-    if file and allowed_file(file.filename):
-        filename = file.filename
-        file.save(os.path.join(app.config["UPLOAD_FOLDER"], filename))
-        return filename
-    return None
-
-
-# API: 上傳檔案處理
-@app.route("/api/upload", methods=["POST"])
-def upload_file():
->>>>>>> a8202885
     # 檢查是否有文件
     if "file" not in request.files:
         return jsonify({"error": "No file part"}), 400
@@ -401,7 +361,6 @@
     # 儲存檔案
     filename, filepath = save_file(file, ALLOWED_EXTENSIONS)
     if filename:
-<<<<<<< HEAD
         # 呼叫 generate_checksum()
         checksum = generate_checksum(filepath)
         
@@ -410,16 +369,10 @@
             return jsonify({'message': 'PDF file uploaded successfully', 'filename': filename}), 200
         else:
             return jsonify({'error': 'Failed to save file info'}), 500
-=======
-        return jsonify(
-            {"message": "File uploaded successfully", "filename": filename}
-        ), 200
->>>>>>> a8202885
     else:
         return jsonify({"error": "File type not allowed"}), 400
 
 
-<<<<<<< HEAD
 # 新增其他檔案類型的上傳功能
 @app.route('/api/upload_various_file', methods=['POST'])
 @jwt_required()
@@ -486,16 +439,8 @@
 
     if not file_record or not os.path.exists(file_record.path):
         return jsonify({'error': 'File not found'}), 404
-=======
-# API 回傳以及顯示上傳的檔案:
-@app.route("/api/uploads/<filename>", methods=["GET"])
-def get_uploaded_file(filename):
-    # 確認檔案存在
-    if os.path.exists(os.path.join(app.config["UPLOAD_FOLDER"], filename)):
-        return send_from_directory(app.config["UPLOAD_FOLDER"], filename)
-    else:
-        return jsonify({"error": "File not found"}), 404
-
+
+    return send_from_directory(app.config['UPLOAD_FOLDER'], filename, as_attachment=True)
 
 @app.route("/start_conversation", methods=["GET"])
 @jwt_required()
@@ -697,9 +642,7 @@
 
     return jsonify({"conversations": conversation_list})
 
->>>>>>> a8202885
-
-    return send_from_directory(app.config['UPLOAD_FOLDER'], filename, as_attachment=True)
+
 
 @app.route('/register', methods=["POST"])
 def register():
@@ -794,9 +737,12 @@
 
 
 if __name__ == "__main__":
-<<<<<<< HEAD
-    if not os.path.exists(app.config['UPLOAD_FOLDER']):
-        os.makedirs(app.config['UPLOAD_FOLDER'])
+    if not os.path.exists(app.config["UPLOAD_FOLDER"]):
+        os.makedirs(app.config["UPLOAD_FOLDER"])
+
+    if not os.path.exists(aiteacher.save_dir):
+        os.makedirs(aiteacher.save_dir)
+
     app.run(debug=True)
 
 @app.route('/upload/<int:course_id>', methods=['POST'])
@@ -931,13 +877,4 @@
     except Exception as e:
         app.logger.error(f"Error updating course: {e}")
         db.session.rollback()
-        return jsonify({"message": "An error occurred while updating the course"}), 500
-=======
-    if not os.path.exists(app.config["UPLOAD_FOLDER"]):
-        os.makedirs(app.config["UPLOAD_FOLDER"])
-
-    if not os.path.exists(aiteacher.save_dir):
-        os.makedirs(aiteacher.save_dir)
-
-    app.run(debug=True)
->>>>>>> a8202885
+        return jsonify({"message": "An error occurred while updating the course"}), 500