--- conflicted
+++ resolved
@@ -16,10 +16,6 @@
     SQLALCHEMY_DATABASE_URI = f"mysql+pymysql://{DB_USER}:{quote_plus(DB_PASSWORD)}@{DB_HOST}:{DB_PORT}/{DB_NAME}"
 
     JWT_SECRET_KEY = os.environ.get("JWT_SECRET_KEY")
-<<<<<<< HEAD
     JWT_ACCESS_TOKEN_EXPIRES = False
-=======
-    JWT_ACCESS_TOKEN_EXPIRES = True
     
-    UPLOAD_FOLDER = os.environ.get("UPLOAD_FOLDER")
->>>>>>> 3d74c3ee
+    UPLOAD_FOLDER = os.environ.get("UPLOAD_FOLDER")